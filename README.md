--- conflicted
+++ resolved
@@ -1,6 +1,6 @@
 # EurNet: Efficient Multi-Range Relational Modeling of Spatial Multi-Relational Data
 
-This repository provides the PyTorch implementation of the paper [EurNet: Efficient Multi-Range Relational Modeling of Spatial Multi-Relational Data]().
+This repository provides the PyTorch implementation of the paper [EurNet: Efficient Multi-Range Relational Modeling of Spatial Multi-Relational Data](https://arxiv.org/pdf/2211.12941.pdf).
 This branch contains complete source code and model weights for the **semantic segmentation** experiments in the paper. 
 
 <p align="center">
@@ -17,7 +17,7 @@
 - EurNet for Knowledge Graph Reasoning (*Working, will release soon*)
 
 ## Roadmap
-- [2022/11/xx] The initial release! We release all source code and model weights of EurNet for image classification (both TorchDrug and PyTorch Geometric implementations), object detection and semantic segmentation. 
+- [2022/11/24] The initial release! We release all source code and model weights of EurNet for image classification (both TorchDrug and PyTorch Geometric implementations), object detection and semantic segmentation. 
 
 ## TODO
 - [ ] Release code and model weights of EurNet for protein structure modeling.
@@ -40,16 +40,9 @@
 
 |    Model   | #Params. (M) | FLOPs (G) | mIoU | mIoU (MS) |                                                        Config                                                         |   Ckpt   |   Log   |
 |:------------:|:------------:|:------:|:-------:|:--------:|:----------------------------------------------------------------------------------------------------------------------:|:--------:|:-------:|
-<<<<<<< HEAD
-|   EurNet-T   | 62 | 948 |  47.2   |  48.4 |    [config](https://github.com/hirl-team/EurNet-Image/blob/seg/segmentation/configs/eurnet/upernet_eurnet_tiny_512x512_160k_ade20k.py)     | [ckpt]() | [log]() |
-|   EurNet-S   | 85 | 1042 |  49.8   |  50.8 |    [config](https://github.com/hirl-team/EurNet-Image/blob/seg/segmentation/configs/eurnet/upernet_eurnet_small_512x512_160k_ade20k.py)     | [ckpt]() | [log]() |
-|   EurNet-B   | 126 | 1190 |  50.7   |  51.8     |    [config](https://github.com/hirl-team/EurNet-Image/blob/seg/segmentation/configs/eurnet/upernet_eurnet_base_512x512_160k_ade20k.py)     | [ckpt]() | [log]() |
-=======
 |   EurNet-T   | 62 | 948 |  47.2   |  48.4 |    [config](https://github.com/hirl-team/EurNet-Image/blob/seg/segmentation/configs/eurnet/upernet_eurnet_tiny_512x512_160k_ade20k.py)     | [ckpt](https://eurnet.s3.us-east-2.amazonaws.com/checkpoints/eurnet_tiny_upernet_ade20k_160k_last_epoch.pth) | [log](https://eurnet.s3.us-east-2.amazonaws.com/logs/eurnet_tiny_upernet_ade20k_160k.txt) |
 |   EurNet-S   | 85 | 1042 |  49.8   |  50.8 |    [config](https://github.com/hirl-team/EurNet-Image/blob/seg/segmentation/configs/eurnet/upernet_eurnet_small_512x512_160k_ade20k.py)     | [ckpt](https://eurnet.s3.us-east-2.amazonaws.com/checkpoints/eurnet_small_upernet_ade20k_160k_last_epoch.pth) | [log](https://eurnet.s3.us-east-2.amazonaws.com/logs/eurnet_small_upernet_ade20k_160k.txt) |
 |   EurNet-B   | 126 | 1190 |  50.7   |  51.8     |    [config](https://github.com/hirl-team/EurNet-Image/blob/seg/segmentation/configs/eurnet/upernet_eurnet_base_512x512_160k_ade20k.py)     | [ckpt](https://eurnet.s3.us-east-2.amazonaws.com/checkpoints/eurnet_base_upernet_ade20k_160k_last_epoch.pth) | [log](https://eurnet.s3.us-east-2.amazonaws.com/logs/eurnet_base_upernet_ade20k_160k.txt) |
->>>>>>> 6bbeb478
-
 
 ## Installation
 
@@ -134,7 +127,7 @@
 @article{xu2022eurnet,
   title={EurNet: Efficient Multi-Range Relational Modeling of Spatial Multi-Relational Data},
   author={Xu, Minghao and Guo, Yuanfan and Xu, Yi and Tang, Jian and Chen, Xinlei and Tian, Yuandong},
-  journal={arXiv preprint arXiv:},
+  journal={arXiv preprint arXiv:2211.12941},
   year={2022}
 }
 ```
